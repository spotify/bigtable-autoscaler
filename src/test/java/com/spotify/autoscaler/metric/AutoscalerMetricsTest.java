/*-
 * -\-\-
 * bigtable-autoscaler
 * --
 * Copyright (C) 2018 Spotify AB
 * --
 * Licensed under the Apache License, Version 2.0 (the "License");
 * you may not use this file except in compliance with the License.
 * You may obtain a copy of the License at
 *
 *      http://www.apache.org/licenses/LICENSE-2.0
 *
 * Unless required by applicable law or agreed to in writing, software
 * distributed under the License is distributed on an "AS IS" BASIS,
 * WITHOUT WARRANTIES OR CONDITIONS OF ANY KIND, either express or implied.
 * See the License for the specific language governing permissions and
 * limitations under the License.
 * -/-/-
 */

package com.spotify.autoscaler.metric;

import static org.junit.Assert.assertEquals;
import static org.mockito.Mockito.mock;
import static org.mockito.Mockito.when;

import com.codahale.metrics.Gauge;
import com.google.common.collect.ImmutableList;
import com.spotify.autoscaler.db.BigtableCluster;
import com.spotify.autoscaler.db.BigtableClusterBuilder;
import com.spotify.autoscaler.db.PostgresDatabase;
import com.spotify.autoscaler.util.ErrorCode;
import com.spotify.metrics.core.MetricId;
import com.spotify.metrics.core.SemanticMetricRegistry;
import java.util.Collections;
import org.junit.Test;

public class AutoscalerMetricsTest {
  private final SemanticMetricRegistry registry = new SemanticMetricRegistry();

  private final PostgresDatabase db = mock(PostgresDatabase.class);
  private final BigtableClusterBuilder clusterBuilder =
      new BigtableClusterBuilder().projectId("project").instanceId("instance").clusterId("cluster");
  private final AutoscalerMetrics autoscalerMetrics = new AutoscalerMetrics(registry);

  @Test
  public void testClusterDataMetrics() {
    int minNodes = 10;
    int maxNodes = 200;
    int loadDelta = 0;
    int currentNodes = 20;
<<<<<<< HEAD

    autoscalerMetrics.registerClusterDataMetrics(
        clusterBuilder.minNodes(minNodes).maxNodes(maxNodes).loadDelta(loadDelta).build(),
        currentNodes,
        db);
=======
    final BigtableCluster bigtableCluster1 =
        new BigtableClusterBuilder()
            .projectId("project")
            .instanceId("instance")
            .minNodes(minNodes)
            .maxNodes(maxNodes)
            .loadDelta(loadDelta)
            .minNodesOverride(loadDelta + currentNodes)
            .clusterId("cluster")
            .build();
    autoscalerMetrics.registerClusterDataMetrics(bigtableCluster1, currentNodes, db);
>>>>>>> 7389af98
    assertMetric(registry, "node-count", currentNodes);
    assertMetric(registry, "max-node-count", maxNodes);
    assertMetric(registry, "min-node-count", minNodes);
    assertMetric(registry, "effective-min-node-count", bigtableCluster1.effectiveMinNodes());

    // verify changes are tracked in metrics properly
<<<<<<< HEAD
    autoscalerMetrics.registerClusterDataMetrics(
        clusterBuilder
            .minNodes(minNodes + 10)
            .maxNodes(maxNodes + 10)
            .loadDelta(loadDelta + 10)
            .build(),
        currentNodes + 10,
        db);
=======
    final BigtableCluster bigtableCluster2 =
        new BigtableClusterBuilder()
            .projectId("project")
            .instanceId("instance")
            .minNodes(minNodes + 10)
            .maxNodes(maxNodes + 10)
            .loadDelta(loadDelta + 10)
            .minNodesOverride(currentNodes + 10)
            .clusterId("cluster")
            .build();
    autoscalerMetrics.registerClusterDataMetrics(bigtableCluster2, currentNodes + 10, db);
>>>>>>> 7389af98
    assertMetric(registry, "node-count", currentNodes + 10);
    assertMetric(registry, "max-node-count", maxNodes + 10);
    assertMetric(registry, "min-node-count", minNodes + 10);
    assertMetric(registry, "effective-min-node-count", bigtableCluster2.effectiveMinNodes());
  }

  @Test
  public void testClusterLoadMetrics() {
    BigtableCluster bigtableCluster = clusterBuilder.build();

    // Needs to be called before calling load Metrics
    autoscalerMetrics.registerClusterDataMetrics(bigtableCluster, 20, db);
    autoscalerMetrics.registerClusterLoadMetrics(bigtableCluster, 60.0, ClusterLoadGauges.CPU);
    assertMetric(registry, "cpu-util", 60.0);

    autoscalerMetrics.registerClusterLoadMetrics(bigtableCluster, 30.0, ClusterLoadGauges.STORAGE);
    assertMetric(registry, "storage-util", 30.0);

    // verify changes are tracked in metrics properly
    autoscalerMetrics.registerClusterLoadMetrics(bigtableCluster, 50.0, ClusterLoadGauges.CPU);
    assertMetric(registry, "cpu-util", 50.0);

    autoscalerMetrics.registerClusterLoadMetrics(bigtableCluster, 30.1, ClusterLoadGauges.STORAGE);
    assertMetric(registry, "storage-util", 30.1);
  }

  @Test
  public void testErrorMetrics() {
    ErrorCode errorCode = ErrorCode.PROJECT_NOT_FOUND;
    BigtableCluster bigtableCluster =
        clusterBuilder.errorCode(errorCode).consecutiveFailureCount(10).build();
    autoscalerMetrics.registerClusterDataMetrics(bigtableCluster, 10, db);
    assertMetric(registry, errorCode.name(), 10);

    // verify changes are tracked in metrics properly
    autoscalerMetrics.registerClusterDataMetrics(
        BigtableClusterBuilder.from(bigtableCluster).consecutiveFailureCount(11).build(), 10, db);
    assertMetric(registry, errorCode.name(), 11);
  }

  @Test
  public void testDatabaseMetrics() {
    when(db.getTotalConnections()).thenReturn(10);
    autoscalerMetrics.registerOpenDatabaseConnections(db);

    assertMetric(registry, "open-db-connections", 10);

    // verify changes are tracked in metrics properly
    when(db.getTotalConnections()).thenReturn(20);
    assertMetric(registry, "open-db-connections", 20);
  }

  @Test
  public void testClusterStatus() {
    when(db.getBigtableClusters())
        .thenReturn(
            ImmutableList.of(
                clusterBuilder.enabled(true).build(), clusterBuilder.enabled(false).build()));

    autoscalerMetrics.registerActiveClusters(db);

    assertMetric(registry, "enabled-clusters", 1L);
    assertMetric(registry, "disabled-clusters", 1L);

    when(db.getBigtableClusters()).thenReturn(Collections.emptyList());

    assertMetric(registry, "enabled-clusters", 0L);
    assertMetric(registry, "disabled-clusters", 0L);
  }

  @Test
  public void testDailyResizeCount() {
    when(db.getDailyResizeCount()).thenReturn(100L);
    autoscalerMetrics.registerDailyResizeCount(db);

    assertMetric(registry, "daily-resize-count", 100L);
    when(db.getDailyResizeCount()).thenReturn(110L);
    assertMetric(registry, "daily-resize-count", 110L);
  }

  private <T> void assertMetric(
      final SemanticMetricRegistry registry, final String what, final T expected) {
    final MetricId metricId =
        registry
            .getMetrics()
            .keySet()
            .stream()
            .filter(m -> m.getTags().containsValue(what))
            .findAny()
            .get();
    final Gauge gauge = registry.getGauges().get(metricId);
    assertEquals(expected, gauge.getValue());
  }
}<|MERGE_RESOLUTION|>--- conflicted
+++ resolved
@@ -49,53 +49,28 @@
     int maxNodes = 200;
     int loadDelta = 0;
     int currentNodes = 20;
-<<<<<<< HEAD
-
-    autoscalerMetrics.registerClusterDataMetrics(
-        clusterBuilder.minNodes(minNodes).maxNodes(maxNodes).loadDelta(loadDelta).build(),
-        currentNodes,
-        db);
-=======
     final BigtableCluster bigtableCluster1 =
-        new BigtableClusterBuilder()
-            .projectId("project")
-            .instanceId("instance")
+        clusterBuilder
             .minNodes(minNodes)
             .maxNodes(maxNodes)
             .loadDelta(loadDelta)
             .minNodesOverride(loadDelta + currentNodes)
-            .clusterId("cluster")
             .build();
     autoscalerMetrics.registerClusterDataMetrics(bigtableCluster1, currentNodes, db);
->>>>>>> 7389af98
     assertMetric(registry, "node-count", currentNodes);
     assertMetric(registry, "max-node-count", maxNodes);
     assertMetric(registry, "min-node-count", minNodes);
     assertMetric(registry, "effective-min-node-count", bigtableCluster1.effectiveMinNodes());
 
     // verify changes are tracked in metrics properly
-<<<<<<< HEAD
-    autoscalerMetrics.registerClusterDataMetrics(
+    final BigtableCluster bigtableCluster2 =
         clusterBuilder
             .minNodes(minNodes + 10)
             .maxNodes(maxNodes + 10)
             .loadDelta(loadDelta + 10)
-            .build(),
-        currentNodes + 10,
-        db);
-=======
-    final BigtableCluster bigtableCluster2 =
-        new BigtableClusterBuilder()
-            .projectId("project")
-            .instanceId("instance")
-            .minNodes(minNodes + 10)
-            .maxNodes(maxNodes + 10)
-            .loadDelta(loadDelta + 10)
             .minNodesOverride(currentNodes + 10)
-            .clusterId("cluster")
             .build();
     autoscalerMetrics.registerClusterDataMetrics(bigtableCluster2, currentNodes + 10, db);
->>>>>>> 7389af98
     assertMetric(registry, "node-count", currentNodes + 10);
     assertMetric(registry, "max-node-count", maxNodes + 10);
     assertMetric(registry, "min-node-count", minNodes + 10);
