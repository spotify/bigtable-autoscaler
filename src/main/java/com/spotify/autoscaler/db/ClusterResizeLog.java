/*-
 * -\-\-
 * bigtable-autoscaler
 * --
 * Copyright (C) 2018 Spotify AB
 * --
 * Licensed under the Apache License, Version 2.0 (the "License");
 * you may not use this file except in compliance with the License.
 * You may obtain a copy of the License at
 *
 *      http://www.apache.org/licenses/LICENSE-2.0
 *
 * Unless required by applicable law or agreed to in writing, software
 * distributed under the License is distributed on an "AS IS" BASIS,
 * WITHOUT WARRANTIES OR CONDITIONS OF ANY KIND, either express or implied.
 * See the License for the specific language governing permissions and
 * limitations under the License.
 * -/-/-
 */

package com.spotify.autoscaler.db;

import io.norberg.automatter.AutoMatter;
import java.util.Date;
import java.util.List;
import java.util.Optional;
import javax.annotation.Nullable;

@AutoMatter
public interface ClusterResizeLog {

  Date timestamp();

  String projectId();

  String instanceId();

  String clusterId();

  int minNodes();

  int maxNodes();

  int loadDelta();

  double cpuTarget();

  Optional<Integer> overloadStep();

  int currentNodes();

  int targetNodes();

  double cpuUtilization();

  double storageUtilization();

  boolean success();

  @Nullable
  String resizeReason();

  List<String> resizeReasons();

  Optional<String> errorMessage();

<<<<<<< HEAD
  Optional<Integer> overriddenMinNodes();
=======
  static ClusterResizeLogBuilder builder(final BigtableCluster cluster) {
    return new ClusterResizeLogBuilder()
        .timestamp(new Date())
        .projectId(cluster.projectId())
        .instanceId(cluster.instanceId())
        .clusterId(cluster.clusterId())
        .minNodes(cluster.minNodes())
        .maxNodes(cluster.maxNodes())
        .cpuTarget(cluster.cpuTarget())
        .overloadStep(cluster.overloadStep())
        .loadDelta(cluster.loadDelta());
  }
>>>>>>> 092b21d7
}<|MERGE_RESOLUTION|>--- conflicted
+++ resolved
@@ -64,9 +64,8 @@
 
   Optional<String> errorMessage();
 
-<<<<<<< HEAD
   Optional<Integer> overriddenMinNodes();
-=======
+
   static ClusterResizeLogBuilder builder(final BigtableCluster cluster) {
     return new ClusterResizeLogBuilder()
         .timestamp(new Date())
@@ -77,7 +76,7 @@
         .maxNodes(cluster.maxNodes())
         .cpuTarget(cluster.cpuTarget())
         .overloadStep(cluster.overloadStep())
-        .loadDelta(cluster.loadDelta());
+        .loadDelta(cluster.loadDelta())
+        .overriddenMinNodes(cluster.overriddenMinNodes());
   }
->>>>>>> 092b21d7
 }