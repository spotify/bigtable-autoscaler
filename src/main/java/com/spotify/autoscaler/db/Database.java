--- conflicted
+++ resolved
@@ -74,12 +74,8 @@
   Collection<ClusterResizeLog> getLatestResizeEvents(
       String projectId, String instanceId, String clusterId);
 
-<<<<<<< HEAD
-  boolean updateLoadDelta(String projectId, String instanceId, String clusterId, Integer loadDelta);
+  boolean updateLoadDelta(
+      String projectId, String instanceId, String clusterId, int loadDelta, int currentNodeCount);
 
   int getTotalConnections();
-=======
-  boolean updateLoadDelta(
-      String projectId, String instanceId, String clusterId, int loadDelta, int currentNodeCount);
->>>>>>> 7389af98
 }