--- conflicted
+++ resolved
@@ -169,13 +169,8 @@
       autoscalerMetrics.registerClusterLoadMetrics(cluster, currentCpu, ClusterLoadGauges.CPU);
     }
 
-<<<<<<< HEAD
-    logger.info(
+    LOGGER.info(
         "Running autoscale job. Nodes: {} (min={}, max={}, effectiveMinNodes={}), CPU: {} (target={})",
-=======
-    LOGGER.info(
-        "Running autoscale job. Nodes: {} (min={}, max={}, loadDelta={}), CPU: {} (target={})",
->>>>>>> 092b21d7
         nodes,
         cluster.minNodes(),
         cluster.maxNodes(),
